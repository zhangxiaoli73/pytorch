#include <ATen/ThreadLocalState.h>
#include <torch/csrc/distributed/c10d/ProcessGroup.hpp>

#include <c10/util/Logging.h>
#include <fmt/format.h>
#include <string_view>

#include <torch/csrc/distributed/c10d/PrefixStore.hpp>
#include <torch/csrc/distributed/c10d/ProcessGroupGloo.hpp>
#include <torch/csrc/distributed/c10d/ProcessGroupMPI.hpp>
#include <torch/csrc/distributed/c10d/ProcessGroupNCCL.hpp>
#include <torch/csrc/distributed/c10d/ProcessGroupUCC.hpp>
#include <torch/csrc/distributed/c10d/ProcessGroupWrapper.hpp>

namespace c10d {

<<<<<<< HEAD
static ProcessGroup::BackendType strToBackendType(std::string_view backend) {
  if (backend == "undefined") {
    return ProcessGroup::BackendType::UNDEFINED;
  } else if (backend == "gloo") {
    return ProcessGroup::BackendType::GLOO;
  } else if (backend == "nccl") {
    return ProcessGroup::BackendType::NCCL;
  } else if (backend == "xccl") {
    return ProcessGroup::BackendType::XCCL;
  } else if (backend == "ucc") {
    return ProcessGroup::BackendType::UCC;
  } else if (backend == "mpi") {
    return ProcessGroup::BackendType::MPI;
  } else {
    return ProcessGroup::BackendType::CUSTOM;
  }
}

=======
>>>>>>> a71d69a5
std::string opTypeToString(OpType opType) {
  switch (opType) {
    case OpType::BROADCAST:
      return "BROADCAST";
    case OpType::ALLREDUCE:
      return "ALLREDUCE";
    case OpType::ALLREDUCE_COALESCED:
      return "ALLREDUCE_COALESCED";
    case OpType::REDUCE:
      return "REDUCE";
    case OpType::ALLGATHER:
      return "ALLGATHER";
    case OpType::_ALLGATHER_BASE:
      return "_ALLGATHER_BASE";
    case OpType::ALLGATHER_COALESCED:
      return "ALLGATHER_COALESCED";
    case OpType::GATHER:
      return "GATHER";
    case OpType::SCATTER:
      return "SCATTER";
    case OpType::REDUCE_SCATTER:
      return "REDUCE_SCATTER";
    case OpType::ALLTOALL_BASE:
      return "ALLTOALL_BASE";
    case OpType::ALLTOALL:
      return "ALLTOALL";
    case OpType::SEND:
      return "SEND";
    case OpType::RECV:
      return "RECV";
    case OpType::RECVANYSOURCE:
      return "RECVANYSOURCE";
    case OpType::BARRIER:
      return "BARRIER";
    case OpType::UNKNOWN:
      return "UNKNOWN";
    case OpType::_REDUCE_SCATTER_BASE:
      return "_REDUCE_SCATTER_BASE";
    case OpType::COALESCED:
      return "COALESCED";
    case OpType::_ALLREDUCE_SPARSE:
      return "_ALLREDUCE_SPARSE";
    default:
      TORCH_INTERNAL_ASSERT(false, "Unknown op type!");
  }
  return "UNKNOWN";
}

bool isP2POp(OpType opType, bool batchP2P /*= false*/) {
  if (batchP2P)
    return false;
  return opType == OpType::SEND || opType == OpType::RECV ||
      opType == OpType::RECVANYSOURCE;
}

c10::intrusive_ptr<Backend> ProcessGroup::getBackend(
    c10::DeviceType deviceType) {
  // If there is a backend associated with this device type then return it
  if (deviceTypeToBackend_.find(deviceType) != deviceTypeToBackend_.end()) {
    return deviceTypeToBackend_.at(deviceType);
  }

  // Get the backend type associated with the device
  ProcessGroup::BackendType backendType{ProcessGroup::BackendType::UNDEFINED};
  try {
    backendType = deviceTypeToBackendType_.at(deviceType);
  } catch (const std::out_of_range& e) {
    TORCH_CHECK(
        false, "No backend type associated with device type ", deviceType);
  }

  // Check if the backend has already been initialized
  if (backendTypeToBackend_.find(backendType) != backendTypeToBackend_.end()) {
    auto backend = backendTypeToBackend_.at(backendType);
    deviceTypeToBackend_[deviceType] = backend;
    return backend;
  }

  TORCH_CHECK(
      false,
      "Could not retrieve or create the backend ",
      backendType,
      " for device type ",
      deviceType);
}

ProcessGroup::ProcessGroup(
    const c10::intrusive_ptr<::c10d::Store>& store,
    int rank,
    int size)
    : store_(store),
      rank_(rank),
      size_(size),
      backendType_(BackendType::UNDEFINED),
      dist_debug_level_(debug_level()) {
  C10_LOG_API_USAGE_ONCE("c10d.process_group");
}

ProcessGroup::ProcessGroup(int rank, int size)
    : rank_(rank), size_(size), backendType_(BackendType::UNDEFINED) {}

ProcessGroup::~ProcessGroup() = default;

void ProcessGroup::init() {
  C10_LOG_API_USAGE_ONCE(
      fmt::format("c10d.process_group_{}", getBackendName()));
}

const std::string& ProcessGroup::getGroupName() const {
  TORCH_CHECK(!deviceTypeToBackend_.empty(), "ProcessGroup name not set");
  return deviceTypeToBackend_.begin()->second->getGroupUid();
}

void ProcessGroup::setGroupName(const std::string& name) {
  for (auto& kv : deviceTypeToBackend_) {
    kv.second->setGroupUid(name);
  }
}

const std::string& ProcessGroup::getGroupDesc() const {
  return pg_desc_;
}

void ProcessGroup::setGroupDesc(const std::string& name) {
  pg_desc_ = name;
  // Also set the group desc for all backends
  for (auto& kv : deviceTypeToBackend_) {
    kv.second->setGroupDesc(name);
  }
}

void ProcessGroup::enableCollectivesTiming() {
  for (auto& kv : deviceTypeToBackend_) {
    kv.second->enableCollectivesTiming();
  }
}

void ProcessGroup::release_resources() {
  store_.reset();
  deviceTypeToBackend_.clear();
  backendTypeToBackend_.clear();
}

} // namespace c10d<|MERGE_RESOLUTION|>--- conflicted
+++ resolved
@@ -14,27 +14,6 @@
 
 namespace c10d {
 
-<<<<<<< HEAD
-static ProcessGroup::BackendType strToBackendType(std::string_view backend) {
-  if (backend == "undefined") {
-    return ProcessGroup::BackendType::UNDEFINED;
-  } else if (backend == "gloo") {
-    return ProcessGroup::BackendType::GLOO;
-  } else if (backend == "nccl") {
-    return ProcessGroup::BackendType::NCCL;
-  } else if (backend == "xccl") {
-    return ProcessGroup::BackendType::XCCL;
-  } else if (backend == "ucc") {
-    return ProcessGroup::BackendType::UCC;
-  } else if (backend == "mpi") {
-    return ProcessGroup::BackendType::MPI;
-  } else {
-    return ProcessGroup::BackendType::CUSTOM;
-  }
-}
-
-=======
->>>>>>> a71d69a5
 std::string opTypeToString(OpType opType) {
   switch (opType) {
     case OpType::BROADCAST:
