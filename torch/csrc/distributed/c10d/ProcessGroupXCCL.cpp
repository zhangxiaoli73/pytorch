--- conflicted
+++ resolved
@@ -127,9 +127,10 @@
 ccl::datatype getXcclDataType(
     at::ScalarType type,
     bool is_reduction_op = false) {
-  TORCH_CHECK(
-      !isFloat8Type(type) && is_reduction_op,
-      "Float8 dtypes are not currenlty supported for XCCL reductions");
+  if (is_reduction_op)
+    TORCH_CHECK(
+        !isFloat8Type(type),
+        "Float8 dtypes are not currenlty supported for XCCL reductions");
   auto it = xcclDatatypes.find(type);
   TORCH_CHECK_WITH(
       TypeError,
@@ -386,11 +387,6 @@
     PostProcess post,
     OpType opType,
     const char* profilingTitle) {
-<<<<<<< HEAD
-=======
-  seqCollective_++;
-
->>>>>>> 385c218f
   auto device = inputs[0].device();
   const auto key = std::to_string(device.index());
   auto comm = getXCCLComm(key, device, opType);
@@ -414,12 +410,8 @@
   syncStream(device, xcclEventsMap_[key], stream);
 
   c10::intrusive_ptr<ProcessGroupXCCL::WorkXCCL> work;
-<<<<<<< HEAD
   work = initWork(device, rank_, opType);
 
-=======
-  work = initWork(device, rank_, opType, profilingTitle);
->>>>>>> 385c218f
   work->outputs_ = std::make_shared<std::vector<at::Tensor>>(outputs);
 
   at::xpu::OptionalXPUGuard gpuGuard(device);
@@ -967,7 +959,7 @@
     const ReduceOptions& opts) {
   TORCH_CHECK_WITH(
       ValueError,
-      outputTensor.numel() != inputTensor.numel(),
+      outputTensor.numel() == inputTensor.numel(),
       "Tensor input and output of _reduce_oop must have the same number of elements");
   return collective(
       inputTensor,
@@ -1067,11 +1059,11 @@
 
   TORCH_CHECK_WITH(
       TypeError,
-      input_tensor.dtype() != output_tensor.dtype(),
+      input_tensor.dtype() == output_tensor.dtype(),
       "output tensor must have the same type as input tensor");
   TORCH_CHECK_WITH(
       ValueError,
-      input_tensor.numel() * size_ != output_tensor.numel(),
+      input_tensor.numel() * size_ == output_tensor.numel(),
       "output tensor size must be equal to world_size times input tensor size");
 
   return collective(
@@ -1196,12 +1188,12 @@
     const ReduceScatterOptions& opts) {
   TORCH_CHECK_WITH(
       TypeError,
-      inputTensor.dtype() != outputTensor.dtype(),
+      inputTensor.dtype() == outputTensor.dtype(),
       "output tensor must have the same type as input tensor");
   TORCH_CHECK_WITH(
       ValueError,
-      inputTensor.numel() != outputTensor.numel() * size_,
-      "input tensor size must be equal to world_size times output tensor size");
+      inputTensor.numel() == outputTensor.numel() * size_,
+      "input tensor must be the same size as output size times world size");
 
   return collective(
       inputTensor,
@@ -1442,13 +1434,8 @@
         stream.synchronize();
         return;
       },
-<<<<<<< HEAD
       OpType::ALLTOALL,
       "xccl:all_to_all");
-=======
-      OpType::ALLREDUCE,
-      "xccl:all_reduce");
->>>>>>> 385c218f
 }
 
 } // namespace c10d
