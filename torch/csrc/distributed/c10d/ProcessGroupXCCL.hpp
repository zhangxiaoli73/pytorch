--- conflicted
+++ resolved
@@ -30,48 +30,13 @@
 #include <torch/csrc/distributed/c10d/PrefixStore.hpp>
 namespace c10d {
 
-<<<<<<< HEAD
 namespace {
-int getXCCLEnvVar(std::string envVarName) {
-  char* stringValue = std::getenv(envVarName.c_str());
-  if (stringValue != nullptr) {
-    try {
-      int val = std::stoi(stringValue);
-      return val;
-    } catch (std::exception& e) {
-      TORCH_CHECK(
-          false,
-          "Invalid value for environment variable: " + std::string(envVarName));
-    }
-  } else {
-    return -1;
-  }
-}
-
-template <typename T>
-void setXCCLEnvVar(const std::string& envVarName, T val) {
-  if constexpr (std::is_same_v<T, int>) {
-    setenv(envVarName.c_str(), std::to_string(val).c_str(), 1);
-  } else if constexpr (std::is_same_v<T, std::string>) {
-    setenv(envVarName.c_str(), val.c_str(), 1);
-  }
-}
-
-bool with_mpirun() {
-  return (getenv("MPI_LOCALRANKID") || getenv("MPI_LOCALNRANKS") ||
-          getenv("PMI_RANK") || getenv("PMI_SIZE") || getenv("PMIX_RANK"))
-      ? true
-      : false;
-}
-
 struct AutoXcclGroup {
   AutoXcclGroup();
   ~AutoXcclGroup() noexcept(false);
 };
 } // namespace
 
-=======
->>>>>>> e621fe60
 static std::vector<std::string> TORCH_XCCL_BLOCKING_WAIT = {
     "TORCH_XCCL_BLOCKING_WAIT",
     "XCCL_BLOCKING_WAIT"};
@@ -326,10 +291,7 @@
   at::Device coalescedDevice_ = at::Device("xpu");
   std::shared_ptr<xcclComm_t> coalescedComm_ = nullptr;
   bool blockingWait_ = false;
-<<<<<<< HEAD
   static thread_local uint64_t xcclActiveGroupCounter_;
-=======
-
  private:
   XCCL_KVS kvs;
   std::mutex kvs_mutex;
@@ -357,7 +319,6 @@
     }
     return kvs;
   }
->>>>>>> e621fe60
 };
 
 namespace {
