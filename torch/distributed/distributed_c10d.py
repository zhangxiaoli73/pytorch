--- conflicted
+++ resolved
@@ -1791,18 +1791,11 @@
                         "but timeout kwarg has a default value that will always override it. "
                     )
             else:
-<<<<<<< HEAD
-                # default pg_options for NCCL
-                pg_options = ProcessGroupNCCL.Options()
-                pg_options.is_high_priority_stream = False
-            pg_options._timeout = timeout
-=======
                 # default backend_options for NCCL
                 backend_options = ProcessGroupNCCL.Options()
                 backend_options.is_high_priority_stream = False
             backend_options._timeout = timeout
 
->>>>>>> fe0e9fb3
             if split_from:
                 backend_options.split_from = split_from
                 backend_options.split_color = _process_group_color(
